--- conflicted
+++ resolved
@@ -92,9 +92,8 @@
         }, keepAlive);
       }
 
-<<<<<<< HEAD
-      const connectionSubscriptions: ConnectionSubscriptions = {};
-      const connectionContext: ConnectionContext = {};
+      const connectionSubscriptions: ConnectionSubscriptions = Object.create(null);
+      const connectionContext: ConnectionContext = Object.create(null);
       request.on('message', this.onMessage(request, connectionSubscriptions, connectionContext));
       request.on('close', () => {
         this.onClose(request, connectionSubscriptions)();
@@ -103,11 +102,6 @@
           this.onDisconnect(request);
         }
       });
-=======
-      const connectionSubscriptions: ConnectionSubscriptions = Object.create(null);
-      connection.on('message', this.onMessage(connection, connectionSubscriptions, request));
-      connection.on('close', this.onClose(connection, connectionSubscriptions));
->>>>>>> 0b453494
     });
   }
 
